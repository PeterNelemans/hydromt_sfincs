"""
SubgridTableRegular class to create, read and write sfincs subgrid (sbg) files.
"""
import gc
import logging
import os

import numpy as np
import rasterio
import xarray as xr
from numba import njit
from rasterio.windows import Window

from . import utils
from . import workflows

logger = logging.getLogger(__name__)


class SubgridTableRegular:
    def __init__(self, version=1):
        # A regular subgrid table contains only for cells with msk>0
        self.version = version

    # new way of reading netcdf subgrid tables
    def read(self, file_name, mask):
        """Load subgrid table from netcdf file."""

        self.version = 1

        # Read data from netcdf file with xarray
        ds = xr.open_dataset(file_name)

        # transpose to have level as first dimension
        ds = ds.transpose("levels", "npuv", "np")

        # grid dimensions
        grid_dim = mask.shape

        # get number of levels, point and uv points
        self.nlevels, self.nr_cells, self.nr_uv_points = (
            ds.sizes["levels"],
            ds.sizes["np"],
            ds.sizes["npuv"],
        )

        # find indices of active cells
        index_nm, index_mu1, index_nu1 = utils.find_uv_indices(mask)
        active_indices = np.where(index_nm > -1)[0]
        active_indices_u = np.where(index_mu1 > -1)[0]
        active_indices_v = np.where(index_nu1 > -1)[0]

        # convert 1D indices to 2D indices
        active_z = np.unravel_index(active_indices, grid_dim, order="F")
        active_u = np.unravel_index(active_indices_u, grid_dim, order="F")
        active_v = np.unravel_index(active_indices_v, grid_dim, order="F")

        # Initialize the data-arrays
        # Z points
        self.z_zmin = np.full(grid_dim, fill_value=np.nan, dtype=np.float32)
        self.z_zmax = np.full(grid_dim, fill_value=np.nan, dtype=np.float32)
        self.z_volmax = np.full(grid_dim, fill_value=np.nan, dtype=np.float32)
        self.z_level = np.full(
            (self.nlevels, *grid_dim), fill_value=np.nan, dtype=np.float32
        )

        # U points
        self.u_zmin = np.full(grid_dim, fill_value=np.nan, dtype=np.float32)
        self.u_zmax = np.full(grid_dim, fill_value=np.nan, dtype=np.float32)
        self.u_havg = np.full(
            (self.nlevels, *grid_dim), fill_value=np.nan, dtype=np.float32
        )
        self.u_nrep = np.full(
            (self.nlevels, *grid_dim), fill_value=np.nan, dtype=np.float32
        )
        self.u_pwet = np.full(
            (self.nlevels, *grid_dim), fill_value=np.nan, dtype=np.float32
        )
        self.u_ffit = np.full((grid_dim), fill_value=np.nan, dtype=np.float32)
        self.u_navg = np.full((grid_dim), fill_value=np.nan, dtype=np.float32)

        # V points
        self.v_zmin = np.full(grid_dim, fill_value=np.nan, dtype=np.float32)
        self.v_zmax = np.full(grid_dim, fill_value=np.nan, dtype=np.float32)
        self.v_havg = np.full(
            (self.nlevels, *grid_dim), fill_value=np.nan, dtype=np.float32
        )
        self.v_nrep = np.full(
            (self.nlevels, *grid_dim), fill_value=np.nan, dtype=np.float32
        )
        self.v_pwet = np.full(
            (self.nlevels, *grid_dim), fill_value=np.nan, dtype=np.float32
        )
        self.v_ffit = np.full((grid_dim), fill_value=np.nan, dtype=np.float32)
        self.v_navg = np.full((grid_dim), fill_value=np.nan, dtype=np.float32)

        # Now read the data and add it to the data-arrays
        # use index_nm of the active cells in the new dataset
        self.z_zmin[active_z] = ds["z_zmin"].values.flatten()
        self.z_zmax[active_z] = ds["z_zmax"].values.flatten()
        self.z_volmax[active_z] = ds["z_volmax"].values.flatten()
        for ilevel in range(self.nlevels):
            self.z_level[ilevel, active_z[0], active_z[1]] = ds["z_level"][
                ilevel
            ].values.flatten()

        # now use index_mu1 and index_nu1 to put the values of the active cells in the new dataset
        var_list = ["zmin", "zmax", "ffit", "navg"]
        for var in var_list:
            uv_var = ds["uv_" + var].values.flatten()
            self.u_zmin[active_u] = uv_var[index_mu1[active_indices_u]]
            self.v_zmin[active_v] = uv_var[index_nu1[active_indices_v]]

        var_list_levels = ["havg", "nrep", "pwet"]
        for var in var_list_levels:
            for ilevel in range(self.nlevels):
                uv_var = ds["uv_" + var][ilevel].values.flatten()
                self.u_havg[ilevel, active_u[0], active_u[1]] = uv_var[
                    index_mu1[active_indices_u]
                ]
                self.v_havg[ilevel, active_v[0], active_v[1]] = uv_var[
                    index_nu1[active_indices_v]
                ]

        # close the dataset
        ds.close()

    # new way of writing netcdf subgrid tables
    def write(self, file_name, mask):
        """Write subgrid table to netcdf file for a regular grid with given mask.
        Values are only written for active cells (mask > 0)."""

        ds = self.to_xarray(dims=mask.raster.dims, coords=mask.raster.coords)

        # Need to transpose to match the FORTRAN convention in SFINCS
        ds = ds.transpose("levels", "x", "y")

        # find indices of active cells
        index_nm, index_mu1, index_nu1 = utils.find_uv_indices(mask)

        # get number of levels
        nlevels = self.nlevels

        active_cells = index_nm > -1
        active_indices = np.where(active_cells)[0]

        # get nr of active points (where index_nm > -1)
        nr_z_points = index_nm.max() + 1
        nr_uv_points = max(index_mu1.max(), index_nu1.max()) + 1

        # Make a new xarray dataset where we only keep the values of the active cells (index_nm > -1)
        # use index_nm to put the values of the active cells in the new dataset
        ds_new = xr.Dataset(attrs={"_FillValue": np.nan})

        # Z points
        variables = ["z_zmin", "z_zmax", "z_volmax"]
        for var in variables:
            ds_new[var] = xr.DataArray(
                ds[var].values.flatten()[active_cells], dims=("np")
            )

        z_level = np.zeros((nlevels, nr_z_points))
        for ilevel in range(nlevels):
            z_level[ilevel] = ds["z_level"][ilevel].values.flatten()[active_cells]
        ds_new["z_level"] = xr.DataArray(z_level, dims=("levels", "np"))

        # u and v points
        var_list = ["zmin", "zmax", "ffit", "navg"]
        for var in var_list:
            uv_var = np.zeros(nr_uv_points)
            uv_var[index_mu1[active_indices]] = ds["u_" + var].values.flatten()[
                active_cells
            ]
            uv_var[index_nu1[active_indices]] = ds["v_" + var].values.flatten()[
                active_cells
            ]
            ds_new[f"uv_{var}"] = xr.DataArray(uv_var, dims=("npuv"))

        var_list_levels = ["havg", "nrep", "pwet"]
        for var in var_list_levels:
            uv_var = np.zeros((nlevels, nr_uv_points))
            for ilevel in range(nlevels):
                uv_var[ilevel, index_mu1[active_indices]] = ds["u_" + var][
                    ilevel
                ].values.flatten()[active_cells]
                uv_var[ilevel, index_nu1[active_indices]] = ds["v_" + var][
                    ilevel
                ].values.flatten()[active_cells]
            ds_new[f"uv_{var}"] = xr.DataArray(uv_var, dims=("levels", "npuv"))

        # ensure levels is last dimension
        ds_new = ds_new.transpose("npuv", "np", "levels")

        # Write to netcdf file
        ds_new.to_netcdf(file_name)

    # Following remains for backward compatibility, but should soon not be used anymore
    def read_binary(self, file_name, mask):
        """Load subgrid table from file for a regular grid with given mask."""

        self.version = 0

        if isinstance(mask, xr.DataArray):
            mask = mask.values

        iok = np.where(np.transpose(mask) > 0)
        iok = (iok[1], iok[0])

        nmax = np.shape(mask)[0]
        mmax = np.shape(mask)[1]

        grid_dim = (nmax, mmax)

        file = open(file_name, "rb")

        # File version
        # self.version = np.fromfile(file, dtype=np.int32, count=1)[0]

        # Initialize the data-arrays
        self.nr_cells = np.fromfile(file, dtype=np.int32, count=1)[0]
        self.nr_uv_points = np.fromfile(file, dtype=np.int32, count=1)[0]
        self.nlevels = np.fromfile(file, dtype=np.int32, count=1)[0]

        # Z points
        self.z_zmin = np.full(grid_dim, fill_value=np.nan, dtype=np.float32)
        self.z_zmax = np.full(grid_dim, fill_value=np.nan, dtype=np.float32)
        # self.z_zmean = np.full(grid_dim, fill_value=np.nan, dtype=np.float32)
        self.z_volmax = np.full(grid_dim, fill_value=np.nan, dtype=np.float32)
        self.z_depth = np.full(
            (self.nlevels, *grid_dim), fill_value=np.nan, dtype=np.float32
        )

        # U points
        self.u_zmin = np.full(grid_dim, fill_value=np.nan, dtype=np.float32)
        self.u_zmax = np.full(grid_dim, fill_value=np.nan, dtype=np.float32)
        self.u_hrep = np.full(
            (self.nlevels, *grid_dim), fill_value=np.nan, dtype=np.float32
        )
        self.u_navg = np.full(
            (self.nlevels, *grid_dim), fill_value=np.nan, dtype=np.float32
        )

        # V points
        self.v_zmin = np.full(grid_dim, fill_value=np.nan, dtype=np.float32)
        self.v_zmax = np.full(grid_dim, fill_value=np.nan, dtype=np.float32)
        self.v_hrep = np.full(
            (self.nlevels, *grid_dim), fill_value=np.nan, dtype=np.float32
        )
        self.v_navg = np.full(
            (self.nlevels, *grid_dim), fill_value=np.nan, dtype=np.float32
        )

        # Now read the data
        self.z_zmin[iok[0], iok[1]] = np.fromfile(
            file, dtype=np.float32, count=self.nr_cells
        )
        self.z_zmax[iok[0], iok[1]] = np.fromfile(
            file, dtype=np.float32, count=self.nr_cells
        )
        self.z_volmax[iok[0], iok[1]] = np.fromfile(
            file, dtype=np.float32, count=self.nr_cells
        )
        for ilevel in range(self.nlevels):
            self.z_depth[ilevel, iok[0], iok[1]] = np.fromfile(
                file, dtype=np.float32, count=self.nr_cells
            )

        self.u_zmin[iok[0], iok[1]] = np.fromfile(
            file, dtype=np.float32, count=self.nr_cells
        )
        self.u_zmax[iok[0], iok[1]] = np.fromfile(
            file, dtype=np.float32, count=self.nr_cells
        )
        _ = np.fromfile(file, dtype=np.float32, count=self.nr_cells)  # not used
        for ilevel in range(self.nlevels):
            self.u_hrep[ilevel, iok[0], iok[1]] = np.fromfile(
                file, dtype=np.float32, count=self.nr_cells
            )
        for ilevel in range(self.nlevels):
            self.u_navg[ilevel, iok[0], iok[1]] = np.fromfile(
                file, dtype=np.float32, count=self.nr_cells
            )

        self.v_zmin[iok[0], iok[1]] = np.fromfile(
            file, dtype=np.float32, count=self.nr_cells
        )
        self.v_zmax[iok[0], iok[1]] = np.fromfile(
            file, dtype=np.float32, count=self.nr_cells
        )
        _ = np.fromfile(file, dtype=np.float32, count=self.nr_cells)  # not used
        for ilevel in range(self.nlevels):
            self.v_hrep[ilevel, iok[0], iok[1]] = np.fromfile(
                file, dtype=np.float32, count=self.nr_cells
            )
        for ilevel in range(self.nlevels):
            self.v_navg[ilevel, iok[0], iok[1]] = np.fromfile(
                file, dtype=np.float32, count=self.nr_cells
            )

        file.close()

    # Following remains for backward compatibility, but should soon not be used anymore
    def write_binary(self, file_name, mask):
        """Save the subgrid data to a binary file."""

        if isinstance(mask, xr.DataArray):
            mask = mask.values

        iok = np.where(np.transpose(mask) > 0)
        iok = (iok[1], iok[0])

        nmax = np.shape(self.z_zmin)[0]
        mmax = np.shape(self.z_zmin)[1]

        # Add 1 because indices in SFINCS start with 1, not 0
        ind = np.ravel_multi_index(iok, (nmax, mmax), order="F") + 1

        file = open(file_name, "wb")
        # file.write(np.int32(self.version))  # version
        file.write(np.int32(np.size(ind)))  # Nr of active points
        file.write(np.int32(1))  # min
        file.write(np.int32(self.nlevels))

        # Z
        v = self.z_zmin[iok]
        file.write(np.float32(v))
        v = self.z_zmax[iok]
        file.write(np.float32(v))
        v = self.z_volmax[iok]
        file.write(np.float32(v))
        for ilevel in range(self.nlevels):
            v = np.squeeze(self.z_depth[ilevel, :, :])[iok]
            file.write(np.float32(v))

        # U
        v = self.u_zmin[iok]
        file.write(np.float32(v))
        v = self.u_zmax[iok]
        file.write(np.float32(v))
        dhdz = np.full(np.shape(v), 1.0)
        file.write(np.float32(dhdz))  # Not used in SFINCS anymore
        for ilevel in range(self.nlevels):
            v = np.squeeze(self.u_hrep[ilevel, :, :])[iok]
            file.write(np.float32(v))
        for ilevel in range(self.nlevels):
            v = np.squeeze(self.u_navg[ilevel, :, :])[iok]
            file.write(np.float32(v))

        # V
        v = self.v_zmin[iok]
        file.write(np.float32(v))
        v = self.v_zmax[iok]
        file.write(np.float32(v))
        file.write(np.float32(dhdz))  # Not used in SFINCS anymore
        for ilevel in range(self.nlevels):
            v = np.squeeze(self.v_hrep[ilevel, :, :])[iok]
            file.write(np.float32(v))
        for ilevel in range(self.nlevels):
            v = np.squeeze(self.v_navg[ilevel, :, :])[iok]
            file.write(np.float32(v))

        file.close()

    # This is the new way of building subgrid tables, that will end up in netcdf files
    def build(
        self,
        da_mask: xr.DataArray,
        datasets_dep: list[dict],
        datasets_rgh: list[dict] = [],
        datasets_riv: list[dict] = [],
        nlevels: int = 10,
        nr_subgrid_pixels: int = 20,
        nrmax: int = 2000,
<<<<<<< HEAD
        max_gradient: float = 999.0,
=======
        max_gradient: float = 99999.0,
>>>>>>> 39da30c2
        z_minimum: float = -99999.0,
        huthresh: float = 0.01,
        q_table_option: int = 2,
        manning_land: float = 0.04,
        manning_sea: float = 0.02,
        rgh_lev_land: float = 0.0,
        buffer_cells: int = 0,
        write_dep_tif: bool = False,
        write_man_tif: bool = False,
        highres_dir: str = None,
        logger=logger,
    ):
        """Create subgrid tables for regular grid based on a list of depth,
        Manning's rougnhess and river datasets.

        Parameters
        ----------
        da_mask : xr.DataArray
            Mask of the SFINCS domain, with 1,2,3 for active (and boundary) cells
            and 0 for inactive cells.
        datasets_dep : List[dict]
            List of dictionaries with topobathy data, each containing an xarray.DataSet
            and optional merge arguments e.g.:
            [
                {'da': <xr.Dataset>, 'zmin': 0.01},
                {'da': <xr.Dataset>, 'merge_method': 'first', reproj_method: 'bilinear'}
            ]
            For a complete overview of all merge options,
            see :py:function:~hydromt.workflows.merge_multi_dataarrays
        datsets_rgh : List[dict], optional
            List of dictionaries with Manning's n data, each containing an
            xarray.DataSet with manning values and optional merge arguments
        datasets_riv : List[dict], optional
            List of dictionaries with river datasets. Each dictionary should at least
            contain the following:
            * gdf_riv: line vector of river centerline with
              river depth ("rivdph") [m] OR bed level ("rivbed") [m+REF],
              river width ("rivwth"), and
              river manning ("manning") attributes [m]
            * gdf_riv_mask (optional): polygon vector of river mask. If provided
              "rivwth" in river is not used and can be omitted.
            * arguments for :py:function:~hydromt.workflows.bathymetry.burn_river_rect
            e.g.: [{'gdf_riv': <gpd.GeoDataFrame>, 'gdf_riv_mask': <gpd.GeoDataFrame>}]
        nlevels : int, optional
            Number of levels in which hypsometry is subdivided, by default 10
        nr_subgrid_pixels : int, optional
            Number of subgrid pixels per computational cell, by default 20
        nrmax : int, optional
            Maximum number of cells per subgrid-block, by default 2000
            These blocks are used to prevent memory issues
        max_gradient : float, optional
            If slope in hypsometry exceeds this value, then smoothing is applied, to
            prevent numerical stability problems, by default 5.0
        z_minimum : float, optional
            Minimum depth in the subgrid tables, by default -99999.0
        huthresh : float, optional
            Threshold depth in SFINCS model, by default 0.01 m
        q_table_option : int, optional
<<<<<<< HEAD
            Option for the computation of the conveyance depth at u/v points, by default 2.
            1: "old" method, compliant with SFINCS < v2.1.
            2: "new" method, recommended for SFINCS >= v2.1.
=======
            Option for the computation of the representative roughness and conveyance depth at u/v points, by default 2.
            1: "old" weighting method, compliant with SFINCS < v2.1.0, taking the avarage of the adjecent cells
            2: "improved" weighting method, recommended for SFINCS >= v2.1.0, that takes into account the wet fractions of the adjacent cells
>>>>>>> 39da30c2
        manning_land, manning_sea : float, optional
            Constant manning roughness values for land and sea,
            by default 0.04 and 0.02 s.m-1/3
            Note that these values are only used when no Manning's n datasets are
            provided, or to fill the nodata values
        rgh_lev_land : float, optional
            Elevation level to distinguish land and sea roughness (when using
            manning_land and manning_sea), by default 0.0
        buffer_cells : int, optional
            Number of cells between datasets to ensure smooth transition of bed levels,
            by default 0
        write_dep_tif : bool, optional
            Create geotiff of the merged topobathy on the subgrid resolution,
            by default False
        write_man_tif : bool, optional
            Create geotiff of the merged roughness on the subgrid resolution,
            by default False
        highres_dir : str, optional
            Directory where high-resolution geotiffs for topobathy and manning
            are stored, by default None
        """

        self.version = 1

        if write_dep_tif or write_man_tif:
            assert highres_dir is not None, "highres_dir must be specified"

        refi = nr_subgrid_pixels
        self.nlevels = nlevels
        grid_dim = da_mask.raster.shape
        x_dim, y_dim = da_mask.raster.x_dim, da_mask.raster.y_dim

        # determine the output dimensions and transform to match da_mask grid
        # NOTE: this is only used for writing the cloud optimized geotiffs
        output_width = da_mask.sizes[x_dim] * nr_subgrid_pixels
        output_height = da_mask.sizes[y_dim] * nr_subgrid_pixels
        output_transform = da_mask.raster.transform * da_mask.raster.transform.scale(
            1 / nr_subgrid_pixels
        )

        # create COGs for topobathy/manning
        profile = dict(
            driver="GTiff",
            width=output_width,
            height=output_height,
            count=1,
            dtype=np.float32,
            crs=da_mask.raster.crs,
            transform=output_transform,
            tiled=True,
            blockxsize=256,
            blockysize=256,
            compress="deflate",
            predictor=2,
            profile="COG",
            nodata=np.nan,
            BIGTIFF="YES",  # Add the BIGTIFF option here
        )
        if write_dep_tif:
            # create the CloudOptimizedGeotiff containing the merged topobathy data
            fn_dep_tif = os.path.join(highres_dir, "dep_subgrid.tif")
            with rasterio.open(fn_dep_tif, "w", **profile):
                pass

        if write_man_tif:
            # create the CloudOptimizedGeotiff creating the merged manning roughness
            fn_man_tif = os.path.join(highres_dir, "manning_subgrid.tif")
            with rasterio.open(fn_man_tif, "w", **profile):
                pass

        # Z points
        self.z_zmin = np.full(grid_dim, fill_value=np.nan, dtype=np.float32)
        self.z_zmax = np.full(grid_dim, fill_value=np.nan, dtype=np.float32)
        # self.z_zmean = np.full(grid_dim, fill_value=np.nan, dtype=np.float32)
        self.z_volmax = np.full(grid_dim, fill_value=np.nan, dtype=np.float32)
        self.z_level = np.full(
            (nlevels, *grid_dim), fill_value=np.nan, dtype=np.float32
        )

        # U points
        self.u_zmin = np.full(grid_dim, fill_value=np.nan, dtype=np.float32)
        self.u_zmax = np.full(grid_dim, fill_value=np.nan, dtype=np.float32)
        self.u_havg = np.full((nlevels, *grid_dim), fill_value=np.nan, dtype=np.float32)
        self.u_nrep = np.full((nlevels, *grid_dim), fill_value=np.nan, dtype=np.float32)
        self.u_pwet = np.full((nlevels, *grid_dim), fill_value=np.nan, dtype=np.float32)
        self.u_ffit = np.full((grid_dim), fill_value=np.nan, dtype=np.float32)
        self.u_navg = np.full((grid_dim), fill_value=np.nan, dtype=np.float32)

        # V points
        self.v_zmin = np.full(grid_dim, fill_value=np.nan, dtype=np.float32)
        self.v_zmax = np.full(grid_dim, fill_value=np.nan, dtype=np.float32)
        self.v_havg = np.full((nlevels, *grid_dim), fill_value=np.nan, dtype=np.float32)
        self.v_nrep = np.full((nlevels, *grid_dim), fill_value=np.nan, dtype=np.float32)
        self.v_pwet = np.full((nlevels, *grid_dim), fill_value=np.nan, dtype=np.float32)
        self.v_ffit = np.full((grid_dim), fill_value=np.nan, dtype=np.float32)
        self.v_navg = np.full((grid_dim), fill_value=np.nan, dtype=np.float32)

        dx, dy = da_mask.raster.res
        dxp = dx / refi  # size of subgrid pixel
        dyp = dy / refi  # size of subgrid pixel

        n1, m1 = grid_dim
        nrcb = int(np.floor(nrmax / refi))  # nr of regular cells in a block
        nrbn = int(np.ceil(n1 / nrcb))  # nr of blocks in n direction
        nrbm = int(np.ceil(m1 / nrcb))  # nr of blocks in m direction

        # avoid blocks with width or height of 1
        merge_last_col = False
        merge_last_row = False
        if m1 % nrcb == 1:
            nrbm -= 1
            merge_last_col = True
        if n1 % nrcb == 1:
            nrbn -= 1
            merge_last_row = True

        logger.info("Number of regular cells in a block : " + str(nrcb))
        logger.info("Number of blocks in n direction    : " + str(nrbn))
        logger.info("Number of blocks in m direction    : " + str(nrbm))

        logger.info(f"Grid size of flux grid            : dx={dx}, dy={dy}")
        logger.info(f"Grid size of subgrid pixels       : dx={dxp}, dy={dyp}")

        ## Loop through blocks
        ib = -1
        for ii in range(nrbm):
            bm0 = ii * nrcb  # Index of first m in block
            bm1 = min(bm0 + nrcb, m1)  # last m in block
            if merge_last_col and ii == (nrbm - 1):
                bm1 += 1

            for jj in range(nrbn):
                bn0 = jj * nrcb  # Index of first n in block
                bn1 = min(bn0 + nrcb, n1)  # last n in block
                if merge_last_row and jj == (nrbn - 1):
                    bn1 += 1

                # Count
                ib += 1
                logger.info(
                    f"block {ib + 1}/{nrbn * nrbm} -- "
                    f"col {bm0}:{bm1-1} | row {bn0}:{bn1-1}"
                )

                # calculate transform and shape of block at cell and subgrid level
                # copy da_mask block to avoid accidently changing da_mask
                slice_block = {x_dim: slice(bm0, bm1), y_dim: slice(bn0, bn1)}
                da_mask_block = da_mask.isel(slice_block).load()
                check_block = np.all([s > 1 for s in da_mask_block.shape])
                assert check_block, f"unexpected block shape {da_mask_block.shape}"
                nactive = int(np.sum(da_mask_block > 0))
                if nactive == 0:  # not active cells in block
                    logger.debug("Skip block - No active cells")
                    continue
                transform = da_mask_block.raster.transform
                # add refi cells overlap in both dimensions for u and v in last row/col
                reproj_kwargs = dict(
                    dst_crs=da_mask.raster.crs,
                    dst_transform=transform * transform.scale(1 / refi),
                    dst_width=(da_mask_block.raster.width + 1) * refi,
                    dst_height=(da_mask_block.raster.height + 1) * refi,
                )
                da_mask_sbg = da_mask_block.raster.reproject(
                    method="nearest", **reproj_kwargs
                ).load()

                # get subgrid bathymetry tile
                da_dep = workflows.merge_multi_dataarrays(
                    da_list=datasets_dep,
                    da_like=da_mask_sbg,
                    interp_method="linear",
                    buffer_cells=buffer_cells,
                )

                # set minimum depth
                da_dep = np.maximum(da_dep, z_minimum)
                # TODO what to do with remaining cell with nan values
                # NOTE: this is still open for discussion, but for now we interpolate
                # raise warning if NaN values in active cells
                if np.any(np.isnan(da_dep.values[da_mask_sbg > 0])) > 0:
                    npx = int(np.sum(np.isnan(da_dep.values[da_mask_sbg > 0])))
                    logger.warning(
                        f"Interpolate elevation data at {npx} subgrid pixels"
                    )
                # always interpolate/extrapolate to avoid NaN values
                da_dep = da_dep.raster.interpolate_na(
                    method="rio_idw", extrapolate=True
                )

                # get subgrid manning roughness tile
                if len(datasets_rgh) > 0:
                    da_man = workflows.merge_multi_dataarrays(
                        da_list=datasets_rgh,
                        da_like=da_mask_sbg,
                        interp_method="linear",
                        buffer_cells=buffer_cells,
                    )
                    # raise warning if NaN values in active cells
                    if np.isnan(da_man.values[da_mask_sbg > 0]).any():
                        npx = int(np.sum(np.isnan(da_man.values[da_mask_sbg > 0])))
                        logger.warning(
                            f"Fill manning roughness data at {npx} subgrid pixels with default values"
                        )
                    # always fill based on land/sea elevation to avoid NaN values
                    da_man0 = xr.where(
                        da_dep >= rgh_lev_land, manning_land, manning_sea
                    )
                    da_man = da_man.where(~np.isnan(da_man), da_man0)
                else:
                    da_man = xr.where(da_dep >= rgh_lev_land, manning_land, manning_sea)
                    da_man.raster.set_nodata(np.nan)

                # burn rivers in bathymetry and manning
                if len(datasets_riv) > 0:
                    logger.debug("Burn rivers in bathymetry and manning data")
                    for riv_kwargs in datasets_riv:
                        da_dep, da_man = workflows.bathymetry.burn_river_rect(
                            da_elv=da_dep, da_man=da_man, logger=logger, **riv_kwargs
                        )

                # optional write tile to file
                # NOTE tiles have overlap! da_dep[:-refi,:-refi]
                x_dim_dep, y_dim_dep = da_dep.raster.x_dim, da_dep.raster.y_dim
                window = Window(
                    bm0 * nr_subgrid_pixels,
                    bn0 * nr_subgrid_pixels,
                    da_dep[:-refi, :-refi].sizes[x_dim_dep],
                    da_dep[:-refi, :-refi].sizes[y_dim_dep],
                )
                if write_dep_tif:
                    # write the block to the output COG
                    with rasterio.open(fn_dep_tif, "r+") as dep_tif:
                        dep_tif.write(
                            da_dep.where(da_mask_sbg > 0)[:-refi, :-refi].values,
                            window=window,
                            indexes=1,
                        )
                if write_man_tif:
                    with rasterio.open(fn_man_tif, "r+") as man_tif:
                        man_tif.write(
                            da_man.where(da_mask_sbg > 0)[:-refi, :-refi].values,
                            window=window,
                            indexes=1,
                        )

                # check for NaN values for entire tile
                check_nans = np.all(np.isfinite(da_dep))
                assert check_nans, "NaN values in depth array"
                check_nans = np.all(np.isfinite(da_man))
                assert check_nans, "NaN values in manning roughness array"

                yg = da_dep.raster.ycoords.values
                if yg.ndim == 1:
                    yg = np.repeat(np.atleast_2d(yg).T, da_dep.raster.shape[1], axis=1)

                # Now compute subgrid properties
                logger.debug(f"Processing subgrid tables for {nactive} active cells..")
                sn, sm = slice(bn0, bn1), slice(bm0, bm1)
                (
                    self.z_zmin[sn, sm],
                    self.z_zmax[sn, sm],
                    self.z_volmax[sn, sm],
                    self.z_level[:, sn, sm],
                    self.u_zmin[sn, sm],
                    self.u_zmax[sn, sm],
                    self.u_havg[:, sn, sm],
                    self.u_nrep[:, sn, sm],
                    self.u_pwet[:, sn, sm],
                    self.u_ffit[sn, sm],
                    self.u_navg[sn, sm],
                    self.v_zmin[sn, sm],
                    self.v_zmax[sn, sm],
                    self.v_havg[:, sn, sm],
                    self.v_nrep[:, sn, sm],
                    self.v_pwet[:, sn, sm],
                    self.v_ffit[sn, sm],
                    self.v_navg[sn, sm],
                ) = process_tile_regular(
                    da_mask_block.values,
                    da_dep.values,
                    da_man.values,
                    dxp,
                    dyp,
                    refi,
                    nlevels,
                    yg,
                    max_gradient,
                    huthresh,
                    q_table_option,
                    da_mask.raster.crs.is_geographic,
                )

                del da_mask_block, da_dep, da_man
                gc.collect()

        # Create COG overviews
        if write_dep_tif:
            utils.build_overviews(
                fn=fn_dep_tif,
                resample_method="average",
                overviews="auto",
                logger=logger,
            )
        if write_man_tif:
            utils.build_overviews(
                fn=fn_man_tif,
                resample_method="average",
                overviews="auto",
                logger=logger,
            )

    def to_xarray(self, dims, coords):
        """Convert old binary subgrid class to xarray dataset."""
        ds_sbg = xr.Dataset(coords={"levels": np.arange(self.nlevels), **coords})
        ds_sbg.attrs.update({"_FillValue": np.nan})

        zlst2 = ["z_zmin", "z_zmax", "z_volmax"]
        if self.version == 0:
            uvlst2 = ["u_zmin", "u_zmax", "v_zmin", "v_zmax"]
            lst3 = ["z_depth", "u_hrep", "u_navg", "v_hrep", "v_navg"]

        elif self.version == 1:
            uvlst2 = [
                "u_zmin",
                "u_zmax",
                "u_ffit",
                "u_navg",
                "v_zmin",
                "v_zmax",
                "v_ffit",
                "v_navg",
            ]
            lst3 = [
                "z_level",
                "u_havg",
                "u_nrep",
                "u_pwet",
                "v_havg",
                "v_nrep",
                "v_pwet",
            ]

        # 2D arrays
        for name in zlst2 + uvlst2:
            if hasattr(self, name):
                ds_sbg[name] = xr.Variable(dims, getattr(self, name))
        # 3D arrays
        for name in lst3:
            if hasattr(self, name):
                ds_sbg[name] = xr.Variable(("levels", *dims), getattr(self, name))
        return ds_sbg

    def from_xarray(self, ds_sbg):
        """Convert xarray dataset to subgrid class."""
        for name in ds_sbg.data_vars:
            setattr(self, name, ds_sbg[name].values)


@njit
def process_tile_regular(
    mask,
    zg,
    manning_grid,
    dxp,
    dyp,
    refi,
    nlevels,
    yg,
    max_gradient,
    huthresh,
    q_table_option,
    is_geographic=False,
):
    """calculate subgrid properties for a single tile"""
    # Z points
    grid_dim = mask.shape
    z_zmin = np.full(grid_dim, fill_value=np.nan, dtype=np.float32)
    z_zmax = np.full(grid_dim, fill_value=np.nan, dtype=np.float32)
    z_volmax = np.full(grid_dim, fill_value=np.nan, dtype=np.float32)
    z_level = np.full((nlevels, *grid_dim), fill_value=np.nan, dtype=np.float32)

    # U points
    u_zmin = np.full(grid_dim, fill_value=np.nan, dtype=np.float32)
    u_zmax = np.full(grid_dim, fill_value=np.nan, dtype=np.float32)
    u_havg = np.full((nlevels, *grid_dim), fill_value=np.nan, dtype=np.float32)
    u_nrep = np.full((nlevels, *grid_dim), fill_value=np.nan, dtype=np.float32)
    u_pwet = np.full((nlevels, *grid_dim), fill_value=np.nan, dtype=np.float32)
    u_ffit = np.full(grid_dim, fill_value=np.nan, dtype=np.float32)
    u_navg = np.full(grid_dim, fill_value=np.nan, dtype=np.float32)

    # V points
    v_zmin = np.full(grid_dim, fill_value=np.nan, dtype=np.float32)
    v_zmax = np.full(grid_dim, fill_value=np.nan, dtype=np.float32)
    v_havg = np.full((nlevels, *grid_dim), fill_value=np.nan, dtype=np.float32)
    v_nrep = np.full((nlevels, *grid_dim), fill_value=np.nan, dtype=np.float32)
    v_pwet = np.full((nlevels, *grid_dim), fill_value=np.nan, dtype=np.float32)
    v_ffit = np.full(grid_dim, fill_value=np.nan, dtype=np.float32)
    v_navg = np.full(grid_dim, fill_value=np.nan, dtype=np.float32)

    # Loop through all active cells in this block
    for n in range(mask.shape[0]):  # row
        for m in range(mask.shape[1]):  # col
            if mask[n, m] < 1:
                # Not an active point
                continue

            nn = int(n * refi)
            mm = int(m * refi)

            # # Compute pixel size in metres
            if is_geographic:
                mean_lat = float(np.abs(np.mean(yg[nn : nn + refi, mm : mm + refi])))
                dxpm = float(dxp * 111111.0 * np.cos(np.pi * mean_lat / 180.0))
                dypm = float(dyp * 111111.0)
            else:
                dxpm = float(dxp)
                dypm = float(dyp)

            # First the volumes in the cells
            zgc = zg[nn : nn + refi, mm : mm + refi]
            zvmin = -20.0
            z, v, zmin, zmax = subgrid_v_table(
                zgc.flatten(), dxpm, dypm, nlevels, zvmin, max_gradient
            )
            z_zmin[n, m] = zmin
            z_zmax[n, m] = zmax
            z_volmax[n, m] = v[-1]
            z_level[:, n, m] = z

            # Now the U/V points
            # U
            nn = n * refi
            mm = m * refi + int(0.5 * refi)
            zgu = zg[nn : nn + refi, mm : mm + refi]
            zgu = np.transpose(zgu)
            manning = manning_grid[nn : nn + refi, mm : mm + refi]
            manning = np.transpose(manning)
            zmin, zmax, havg, nrep, pwet, ffit, navg, zz = subgrid_q_table(
                zgu.flatten(), manning.flatten(), nlevels, huthresh, q_table_option
            )
            u_zmin[n, m] = zmin
            u_zmax[n, m] = zmax
            u_havg[:, n, m] = havg
            u_nrep[:, n, m] = nrep
            u_pwet[:, n, m] = pwet
            u_ffit[n, m] = ffit
            u_navg[n, m] = navg

            # V
            nn = n * refi + int(0.5 * refi)
            mm = m * refi
            zgu = zg[nn : nn + refi, mm : mm + refi]
            manning = manning_grid[nn : nn + refi, mm : mm + refi]
            zmin, zmax, havg, nrep, pwet, ffit, navg, zz = subgrid_q_table(
                zgu.flatten(), manning.flatten(), nlevels, huthresh, q_table_option
            )
            v_zmin[n, m] = zmin
            v_zmax[n, m] = zmax
            v_havg[:, n, m] = havg
            v_nrep[:, n, m] = nrep
            v_pwet[:, n, m] = pwet
            v_ffit[n, m] = ffit
            v_navg[n, m] = navg

    return (
        z_zmin,
        z_zmax,
        z_volmax,
        z_level,
        u_zmin,
        u_zmax,
        u_havg,
        u_nrep,
        u_pwet,
        u_ffit,
        u_navg,
        v_zmin,
        v_zmax,
        v_havg,
        v_nrep,
        v_pwet,
        v_ffit,
        v_navg,
    )


@njit
def get_dzdh(z, V, a):
    # change in level per unit of volume (m/m)
    dz = np.diff(z)
    # change in volume (normalized to meters)
    dh = np.maximum(np.diff(V) / a, 0.001)
    return dz / dh


@njit
def isclose(a, b, rtol=1e-05, atol=1e-08):
    return abs(a - b) <= (atol + rtol * abs(b))


@njit
def subgrid_v_table(
    elevation: np.ndarray,
    dx: float,
    dy: float,
    nlevels: int,
    zvolmin: float,
    max_gradient: float,
):
    """
    map vector of elevation values into a hypsometric volume - depth relationship
    for one grid cell

    Parameters
    ----------
    elevation: np.ndarray
        subgrid elevation values for one grid cell [m]
    dx: float
        x-directional cell size (typically not known at this level) [m]
    dy: float
        y-directional cell size (typically not known at this level) [m]
    nlevels: int
        number of levels to use for the hypsometric curve
    zvolmin: float
        minimum elevation value to use for volume calculation (typically -20 m)
    max_gradient: float
        maximum gradient to use for volume calculation

    Return
    ------
    z, V: np.ndarray
        sorted elevation values, volume per elevation value
    zmin, zmax: float
        minimum, and maximum elevation values
    """

    # Cell area
    a = float(elevation.size * dx * dy)

    # Set minimum elevation to -20 (needed with single precision), and sort
    ele_sort = np.sort(np.maximum(elevation, zvolmin).flatten())

    # Make sure each consecutive point is larger than previous
    for j in range(1, ele_sort.size):
        if ele_sort[j] <= ele_sort[j - 1]:
            ele_sort[j] += 1.0e-6

    depth = ele_sort - ele_sort.min()

    volume = np.zeros_like(depth)
    volume[1:] = np.cumsum((np.diff(depth) * dx * dy) * np.arange(1, depth.size))

    # Resample volumes to discrete levels
    steps = np.arange(nlevels) / (nlevels - 1)
    V = steps * volume.max()
    dvol = volume.max() / (nlevels - 1)
    # scipy not supported in numba jit
    # z = interpolate.interp1d(volume, ele_sort)(V)
    z = np.interp(V, volume, ele_sort)
    dzdh = get_dzdh(z, V, a)
    n = 0
    while (
        dzdh.max() > max_gradient and not (isclose(dzdh.max(), max_gradient))
    ) and n < nlevels:
        # reshape until gradient is satisfactory
        idx = np.where(dzdh == dzdh.max())[0]
        z[idx + 1] = z[idx] + max_gradient * (dvol / a)
        dzdh = get_dzdh(z, V, a)
        n += 1
    return z, V, elevation.min(), z.max()


@njit
def subgrid_q_table(
    elevation: np.ndarray,
    manning: np.ndarray,
    nlevels: int,
    huthresh: float,
    option: int,
):
    """
    map vector of elevation values into a hypsometric hydraulic radius - depth relationship for one u/v point
    Parameters
    ----------
    elevation : np.ndarray (nr of pixels in one cell) containing subgrid elevation values for one grid cell [m]
    manning : np.ndarray (nr of pixels in one cell) containing subgrid manning roughness values for one grid cell [s m^(-1/3)]
    nlevels : int, number of vertical levels [-]
    huthresh : float, threshold depth [m]
    option : int, option to use "old" or "new" method for computing conveyance depth at u/v points

    Returns
    -------
    zmin : float, minimum elevation [m]
    zmax : float, maximum elevation [m]
    havg : np.ndarray (nlevels) grid-average depth for vertical levels [m]
    nrep : np.ndarray (nlevels) representative roughness for vertical levels [m1/3/s] ?
    pwet : np.ndarray (nlevels) wet fraction for vertical levels [-] ?
    navg : float, grid-average Manning's n [m 1/3 / s]
    ffit : float, fitting coefficient [-]
    zz   : np.ndarray (nlevels) elevation of vertical levels [m]
    """
    # Initialize output arrays
    havg = np.zeros(nlevels)
    nrep = np.zeros(nlevels)
    pwet = np.zeros(nlevels)
    zz = np.zeros(nlevels)

    n = int(elevation.size)  # Nr of pixels in grid cell
    # n   = int(np.size(elevation)) # Nr of pixels in grid cell

    n05 = int(n / 2)  # Index of middle pixel

    dd_a = elevation[0:n05]  # Pixel elevations side A
    dd_b = elevation[n05:]  # Pixel elevations side B
    manning_a = manning[0:n05]  # Pixel manning side A
    manning_b = manning[n05:]  # Pixel manning side B

    zmin_a = np.min(dd_a)  # Minimum elevation side A
    zmax_a = np.max(dd_a)  # Maximum elevation side A

    zmin_b = np.min(dd_b)  # Minimum elevation side B
    zmax_b = np.max(dd_b)  # Maximum elevation side B

    zmin = max(zmin_a, zmin_b) + huthresh  # Minimum elevation of uv point
    zmax = max(zmax_a, zmax_b)  # Maximum elevation of uv point

    # Make sure zmax is always a bit higher than zmin
    if zmax < zmin + 0.001:
        zmax = max(zmax, zmin + 0.001)

    # Determine level size (metres)
    dlevel = (zmax - zmin) / (nlevels - 1)

<<<<<<< HEAD
    # Option can be either 1 ("old, compliant with SFINCS < v2.1.") or 2 ("new", recommended SFINCS >= v2.1.)
=======
    # Option can be either 1 ("old, compliant with SFINCS < v2.1.0") or 2 ("new", recommended SFINCS >= v2.1.0)
>>>>>>> 39da30c2
    option = option

    # Loop through levels
    for ibin in range(nlevels):
        # Top of bin
        zbin = zmin + ibin * dlevel
        zz[ibin] = zbin

        h = np.maximum(zbin - elevation, 0.0)  # water depth in each pixel

        pwet[ibin] = (zbin - elevation > -1.0e-6).sum() / n

        # Side A
        h_a = np.maximum(
            zbin - dd_a, 0.0
        )  # Depth of all pixels (but set min pixel height to zbot). Can be negative, but not zero (because zmin = zbot + huthresh, so there must be pixels below zb).
        q_a = h_a ** (5.0 / 3.0) / manning_a  # Determine 'flux' for each pixel
        q_a = np.mean(q_a)  # Grid-average flux through all the pixels
        h_a = np.mean(h_a)  # Grid-average depth through all the pixels

        # Side B
        h_b = np.maximum(
            zbin - dd_b, 0.0
        )  # Depth of all pixels (but set min pixel height to zbot). Can be negative, but not zero (because zmin = zbot + huthresh, so there must be pixels below zb).
        q_b = h_b ** (5.0 / 3.0) / manning_b  # Determine 'flux' for each pixel
        q_b = np.mean(q_b)  # Grid-average flux through all the pixels
        h_b = np.mean(h_b)  # Grid-average depth through all the pixels

        # Compute q and h
        q_all = np.mean(
            h ** (5.0 / 3.0) / manning
        )  # Determine grid average 'flux' for each pixel
        h_all = np.mean(h)  # grid averaged depth of A and B combined
        q_min = np.minimum(q_a, q_b)
        h_min = np.minimum(h_a, h_b)

        if option == 1:
            # Use old 1 option (weighted average of q_ab and q_all) option (min at bottom bin, mean at top bin)
            w = (ibin) / (
                nlevels - 1
            )  # Weight (increase from 0 to 1 from bottom to top bin)
            q = (1.0 - w) * q_min + w * q_all  # Weighted average of q_min and q_all
            hmean = h_all

        elif option == 2:
            # Use newer 2 option (minimum of q_a an q_b, minimum of h_a and h_b increasing to h_all, using pwet for weighting) option
            pwet_a = (zbin - dd_a > -1.0e-6).sum() / (n / 2)
            pwet_b = (zbin - dd_b > -1.0e-6).sum() / (n / 2)
            # Weight increases linearly from 0 to 1 from bottom to top bin use percentage wet in sides A and B
            w = 2 * np.minimum(pwet_a, pwet_b) / (pwet_a + pwet_b)
            q = (1.0 - w) * q_min + w * q_all  # Weighted average of q_min and q_all
            hmean = (1.0 - w) * h_min + w * h_all  # Weighted average of h_min and h_all

        havg[ibin] = hmean  # conveyance depth
        nrep[ibin] = hmean ** (5.0 / 3.0) / q  # Representative n for qmean and hmean

    nrep_top = nrep[-1]
    havg_top = havg[-1]

    ### Fitting for nrep above zmax

    # Determine nfit at zfit
    zfit = zmax + zmax - zmin
    hfit = (
        havg_top + zmax - zmin
    )  # mean water depth in cell as computed in SFINCS (assuming linear relation between water level and water depth above zmax)

    # Compute q and navg
    h = np.maximum(zfit - elevation, 0.0)  # water depth in each pixel
    q = np.mean(h ** (5.0 / 3.0) / manning)  # combined unit discharge for cell
    navg = np.mean(manning)

    nfit = hfit ** (5.0 / 3.0) / q

    # Actually apply fit on gn2 (this is what is used in sfincs)
    gnavg2 = 9.81 * navg**2
    gnavg_top2 = 9.81 * nrep_top**2

    if gnavg2 / gnavg_top2 > 0.99 and gnavg2 / gnavg_top2 < 1.01:
        # gnavg2 and gnavg_top2 are almost identical
        ffit = 0.0
    else:
        if navg > nrep_top:
            if nfit > navg:
                nfit = nrep_top + 0.9 * (navg - nrep_top)
            if nfit < nrep_top:
                nfit = nrep_top + 0.1 * (navg - nrep_top)
        else:
            if nfit < navg:
                nfit = nrep_top + 0.9 * (navg - nrep_top)
            if nfit > nrep_top:
                nfit = nrep_top + 0.1 * (navg - nrep_top)
        gnfit2 = 9.81 * nfit**2
        ffit = (((gnavg2 - gnavg_top2) / (gnavg2 - gnfit2)) - 1) / (zfit - zmax)

    return zmin, zmax, havg, nrep, pwet, ffit, navg, zz<|MERGE_RESOLUTION|>--- conflicted
+++ resolved
@@ -371,11 +371,7 @@
         nlevels: int = 10,
         nr_subgrid_pixels: int = 20,
         nrmax: int = 2000,
-<<<<<<< HEAD
-        max_gradient: float = 999.0,
-=======
         max_gradient: float = 99999.0,
->>>>>>> 39da30c2
         z_minimum: float = -99999.0,
         huthresh: float = 0.01,
         q_table_option: int = 2,
@@ -434,15 +430,9 @@
         huthresh : float, optional
             Threshold depth in SFINCS model, by default 0.01 m
         q_table_option : int, optional
-<<<<<<< HEAD
-            Option for the computation of the conveyance depth at u/v points, by default 2.
-            1: "old" method, compliant with SFINCS < v2.1.
-            2: "new" method, recommended for SFINCS >= v2.1.
-=======
             Option for the computation of the representative roughness and conveyance depth at u/v points, by default 2.
-            1: "old" weighting method, compliant with SFINCS < v2.1.0, taking the avarage of the adjecent cells
-            2: "improved" weighting method, recommended for SFINCS >= v2.1.0, that takes into account the wet fractions of the adjacent cells
->>>>>>> 39da30c2
+            1: "old" weighting method, compliant with SFINCS < v2.1.1, taking the avarage of the adjecent cells
+            2: "improved" weighting method, recommended for SFINCS >= v2.1.1, that takes into account the wet fractions of the adjacent cells
         manning_land, manning_sea : float, optional
             Constant manning roughness values for land and sea,
             by default 0.04 and 0.02 s.m-1/3
@@ -1076,11 +1066,7 @@
     # Determine level size (metres)
     dlevel = (zmax - zmin) / (nlevels - 1)
 
-<<<<<<< HEAD
     # Option can be either 1 ("old, compliant with SFINCS < v2.1.") or 2 ("new", recommended SFINCS >= v2.1.)
-=======
-    # Option can be either 1 ("old, compliant with SFINCS < v2.1.0") or 2 ("new", recommended SFINCS >= v2.1.0)
->>>>>>> 39da30c2
     option = option
 
     # Loop through levels
