--- conflicted
+++ resolved
@@ -233,21 +233,8 @@
         See Also
         --------
         :py:meth:`SfincsModel.create_grid`
-<<<<<<< HEAD
         """
         # for now the setup and create methods are identical, this will change when quadtree is implemented
-=======
-
-        """        
-        if refinement_fn is not None:
-            grid_type = "quadtree"
-            #TODO read refinement_fn
-            # gdf_refinement = gpd.read_file()
-        else:
-            grid_type = "regular"
-            gdf_refinement = None
-
->>>>>>> 9eaaf054
         self.create_grid(
             x0=x0,
             y0=y0,
@@ -430,16 +417,12 @@
         buffer_cells : int, optional
             Number of cells between datasets to ensure smooth transition of bed levels, by default 0
         interp_method : str, optional
-<<<<<<< HEAD
-            Interpolation method used to fill the buffer cells , by default "linear"
-=======
             Interpolation method used to fill the buffer cells , by default "linear"  
 
         See Also
         ---------
         :py:meth:`SfincsModel.create_dep`      
 
->>>>>>> 9eaaf054
         """
 
         # retrieve model resolution to determine zoom level for xyz-datasets
@@ -1574,9 +1557,6 @@
         manning_sea=0.02,
         rgh_lev_land=0,
     ):
-<<<<<<< HEAD
-        fromdep = len(datasets_rgh) == 0
-=======
         """Create model manning roughness map (manningfile) from gridded manning data or a combinataion of gridded
         land-use/land-cover map and manning roughness mapping table.
 
@@ -1591,7 +1571,6 @@
             Elevation level to distinguish land and sea roughness (when using manning_land and manning_sea), by default 0.0
         """        
         fromdep = len(da_manning_lst) == 0
->>>>>>> 9eaaf054
         if self.grid_type == "regular":
             if len(datasets_rgh) > 0:
                 da_man = workflows.merge_multi_dataarrays(
@@ -2542,17 +2521,6 @@
         res = 156543.03392804097 / 2 ** zoom_range[1]
         datasets_dep = self._parse_datasets_dep(datasets_dep, res=res)
 
-<<<<<<< HEAD
-            datasets_dep = self._parse_datasets_dep(datasets_dep, res=res)
-            self.create_topobathy_tiles(
-                root=root,
-                region=region,
-                datasets_dep=datasets_dep,
-                zoom_range=zoom_range,
-                z_range=z_range,
-                fmt=fmt,
-            )
-=======
         # create topobathy tiles
         self.create_topobathy_tiles(
             path=path,
@@ -2563,7 +2531,6 @@
             z_range=z_range,
             fmt=fmt,
         )
->>>>>>> 9eaaf054
 
     # Plotting
     def plot_forcing(self, fn_out="forcing.png", **kwargs):
